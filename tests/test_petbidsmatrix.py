--- conflicted
+++ resolved
@@ -142,7 +142,6 @@
     )
 
 
-<<<<<<< HEAD
 def test_load_inputfunction() -> None:
     """Test loading arterial input function."""
     fname = (
@@ -158,7 +157,8 @@
 
     assert np.isclose(tm.frame_start[1] - tm.frame_start[0], 0.9004500750125021)
     assert np.isclose(tm.dataobj[0, 1], 0.2904622438224163)
-=======
+
+
 def test_load_petprep(tmp_path: Path) -> None:
     """Test loading PETPrep style TSV/JSON."""
     tsv_src = Path(
@@ -200,5 +200,4 @@
     assert pm.json_dict["FrameTimesStart"] == arr[:, 0].tolist(), "json start"
     assert pm.json_dict["FrameDuration"] == (arr[:, 1] - arr[:, 0]).tolist(), (
         "json duration"
-    )
->>>>>>> 1e83a444
+    )